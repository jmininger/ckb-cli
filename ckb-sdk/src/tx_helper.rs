--- conflicted
+++ resolved
@@ -280,16 +280,6 @@
                 lock_args
             };
             if let Some(builder) = signer.new_signature_builder(&lock_args)? {
-<<<<<<< HEAD
-                let signature = build_signature(
-                    &signer.hash_transaction(&self.transaction),
-                    &idxs,
-                    &witnesses,
-                    self.multisig_configs.get(&multisig_hash160),
-                    builder,
-                )?;
-                signatures.insert(lock_arg, signature);
-=======
                 // TODO no `is_ledger` hack that makes this code aware of the
                 // ledger or hardware wallets, no packing both of these into 1
                 // array just to parse them apart.
@@ -297,7 +287,7 @@
                     signatures.insert(lock_arg, make_ledger_info(builder)?);
                 } else {
                     let signature = build_signature(
-                        &self.transaction.hash(),
+                        &signer.hash_transaction(&self.transaction),
                         &idxs,
                         &witnesses,
                         self.multisig_configs.get(&multisig_hash160),
@@ -305,7 +295,6 @@
                     )?;
                     signatures.insert(lock_arg, signature);
                 }
->>>>>>> 7e436721
             }
         }
         Ok(signatures)
